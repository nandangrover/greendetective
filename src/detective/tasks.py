--- conflicted
+++ resolved
@@ -1,10 +1,6 @@
 from celery import shared_task
-<<<<<<< HEAD
-from detective.utils import Scraper
-=======
-from detective.utils import StatisticsProcessor, Assistant, start_processing_run
+from detective.utils import StatisticsProcessor, Scraper, Assistant, start_processing_run
 from detective.models import Run, Company, Report, Staging
->>>>>>> bbeb80c5
 import logging
 
 logger = logging.getLogger(__name__)
@@ -19,8 +15,8 @@
     
     urls_to_process = report.urls if len(report.urls) > 0 else None
     
-    # Scraper(company_id, company.domain, urls_to_process).start_scrapping()
-    StatisticsProcessor(company_id).process_raw_statistics()
+    Scraper(company_id, company.domain, urls_to_process).crawl_domain_and_save()
+    # StatisticsProcessor(company_id).process_raw_statistics()
 
     logger.info("Detective finished")
 
