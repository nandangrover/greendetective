import requests
import concurrent.futures
import time
import logging
from bs4 import BeautifulSoup
from urllib.parse import urljoin, urlparse
from detective.models import Staging
from detective.models import Company
import PyPDF2 as pypdf
import io
import re

class Scraper:
    def __init__(self, company_id, start_url, urls_to_process=None):
        self.company = Company.objects.get(uuid=company_id)
        self.start_url = start_url
        self.domain = urlparse(start_url).netloc
        self.visited = set()
        self.to_visit = {start_url}
        self.urls_to_process = urls_to_process
        self.max_links = 500
        self.max_content_length = 15000  # Max characters per content part
        self.headers = {
            "User-Agent": "Mozilla/5.0 (Windows NT 10.0; Win64; x64) AppleWebKit/537.36 (KHTML, like Gecko) Chrome/91.0.4472.124 Safari/537.36"
        }
<<<<<<< HEAD
        self.total_links_available = 0
        
=======

>>>>>>> 0a57820a
        self.logger = logging.getLogger(__name__)

    def _clean_content(self, raw_text):
        if raw_text is None or raw_text.strip() == '':
            return "No content found"

        text_content = str(raw_text)
        text_content = (
            text_content.replace("�", " ")
            .replace("\n", " ")
            .replace("\t", " ")
            .replace("\r", " ")
            .replace("|", " ")
        )
        text_content = re.sub(r"\[[0-9]*\]", " ", text_content)
        text_content = re.sub(r"\s+", " ", text_content)
        text_content = re.sub(r"[\xc2\x99\x82\x92]", "", text_content)

        text_content = re.sub('(?<=[?.!"])\s+(?=[?.!"])', "", text_content)
        text_content = re.sub(r'\s+([?.!"])', r"\1", text_content)
        text_content = re.sub(r'([?.!"])+\s', r"\1", text_content)
        text_content = re.sub(r"\.+", ". ", text_content)
        text_content = (
            text_content.replace("?.", "?")
            .replace("!.", "!")
            .replace(":.", ":")
            .replace("-.", "-")
        )
        text_content = text_content.strip()
        return text_content

    def get_all_links(self, url):
        try:
            response = requests.get(url, headers=self.headers)
            content_type = response.headers.get('Content-Type', '')

            links = set()

            if 'text/html' in content_type:
                soup = BeautifulSoup(response.content, "html.parser")
                for link in soup.find_all("a", href=True):
                    href = link["href"]
                    if href.startswith("/"):
                        href = urljoin(url, href)
                    if self.domain in href and href not in self.visited and 'careers' not in href:
                        links.add(href)
            elif 'application/pdf' in content_type or url.endswith('.pdf'):
                links.add(url)
            else:
                self.logger.warning(f"Skipping non-HTML and non-PDF content at {url}")
                return set()

            return links
        except requests.RequestException as e:
            self.logger.error(f"Request failed: {e}")
            return set()
        except Exception as e:
            self.logger.error(f"Failed to parse links from {url}: {e}")
            return set()

    def scrape_content(self, url):
        if url.endswith('.pdf'):
            return self.scrape_pdf_content(url)
        else:
            return self.scrape_html_content(url)
        
    def scrape_html_content(self, url):
        try:
            response = requests.get(url, headers=self.headers)
            soup = BeautifulSoup(response.content, "html.parser")
            texts = soup.stripped_strings
            content = " ".join(texts)
            content = self._clean_content(content)
            return self.split_and_return_content(url, content)
        except requests.RequestException as e:
            self.logger.error(f"Request failed: {e}")
            return [(url, "")]
        except Exception as e:
            self.logger.error(f"Failed to parse HTML content from {url}: {e}")
            return [(url, "")]

    def scrape_pdf_content(self, url):
        try:
            response = requests.get(url, headers=self.headers)
            pdf_io_bytes = io.BytesIO(response.content)
            text_list = []
            pdf = pypdf.PdfReader(pdf_io_bytes)

            num_pages = len(pdf.pages)

            if num_pages > 100:
                self.logger.info(f"Skipping PDF with more than 100 pages: {url}")
                return [(url, "")]

            for page in range(num_pages):
                page_text = pdf.pages[page].extract_text()
                page_text = page_text.replace('\x00', '')  # Remove NUL characters
                text_list.append(page_text)
                
            text = "\n".join(text_list)
            text = self._clean_content(text)
            return self.split_and_return_content(url, text)
        except requests.RequestException as e:
            self.logger.error(f"Request failed: {e}")
            return [(url, "")]
        except Exception as e:
            self.logger.error(f"Failed to extract PDF content from {url}: {e}")
            return [(url, "")]

    def split_and_return_content(self, url, text):
        if len(text) <= self.max_content_length:
            return [(url, text)]
        parts = []
        for i in range(0, len(text), self.max_content_length):
            part = text[i:i + self.max_content_length]
            parts.append((url, part))
        return parts

    def save_to_staging(self, url, raw_html):
        try:
            Staging.objects.create(
                company=self.company,
                url=url,
                raw_html=raw_html,
            )
            self.logger.info(f"Saved to staging: {url}")
        except Exception as e:
            self.logger.error(f"Failed to save to staging: {e}")

    def crawl_domain_and_save(self):
        total_links_extracted = 0
        with concurrent.futures.ThreadPoolExecutor(max_workers=10) as executor:
            if self.urls_to_process:
<<<<<<< HEAD
                futures = [executor.submit(self.scrape_content, url) for url in self.urls_to_process]
                for future in concurrent.futures.as_completed(futures):
                    results = future.result()
                    for url, content in results:
                        if content:
                            self.save_to_staging(url, content)
=======
                # urls_to_process is array of urls to process, so we don't need to crawl the domain
                for future in [
                    executor.submit(self.scrape_content, url)
                    for url in self.urls_to_process
                ]:
                    url, content = future.result()
                    if content:
                        self.save_to_staging(url, content)

>>>>>>> 0a57820a
                    time.sleep(1)
            else:
                while self.to_visit and total_links_extracted < self.max_links:
                    new_links = set()
<<<<<<< HEAD
                    futures = [executor.submit(self.get_all_links, url) for url in self.to_visit]
                    for future in concurrent.futures.as_completed(futures):
                        links = future.result()
                        self.total_links_available += len(links)
                        new_links.update(links)

                    self.visited.update(self.to_visit)
                    new_links = new_links - self.visited
=======
                    for future in [
                        executor.submit(self.get_all_links, url)
                        for url in self.to_visit
                    ]:
                        new_links.update(future.result())
                    self.visited.update(self.to_visit)
                    self.to_visit = new_links - self.visited
                    self.logger.info(
                        f"Visited: {len(self.visited)}, To visit: {len(self.to_visit)}"
                    )
                    time.sleep(1)
>>>>>>> 0a57820a

                    if total_links_extracted + len(new_links) > self.max_links:
                        new_links = set(list(new_links)[:self.max_links - total_links_extracted])

                    self.to_visit = new_links
                    total_links_extracted += len(new_links)
                    self.logger.info(f"Visited: {len(self.visited)}, To visit: {len(self.to_visit)}, Total links extracted: {total_links_extracted}, Total links available: {self.total_links_available}")

                    time.sleep(1)

                futures = [executor.submit(self.scrape_content, url) for url in list(self.visited)[:self.max_links]]
                for future in concurrent.futures.as_completed(futures):
                    results = future.result()
                    for url, content in results:
                        if content:
                            self.save_to_staging(url, content)
                    time.sleep(1)<|MERGE_RESOLUTION|>--- conflicted
+++ resolved
@@ -4,8 +4,7 @@
 import logging
 from bs4 import BeautifulSoup
 from urllib.parse import urljoin, urlparse
-from detective.models import Staging
-from detective.models import Company
+from detective.models import Staging, Company
 import PyPDF2 as pypdf
 import io
 import re
@@ -23,12 +22,8 @@
         self.headers = {
             "User-Agent": "Mozilla/5.0 (Windows NT 10.0; Win64; x64) AppleWebKit/537.36 (KHTML, like Gecko) Chrome/91.0.4472.124 Safari/537.36"
         }
-<<<<<<< HEAD
         self.total_links_available = 0
         
-=======
-
->>>>>>> 0a57820a
         self.logger = logging.getLogger(__name__)
 
     def _clean_content(self, raw_text):
@@ -59,6 +54,22 @@
         )
         text_content = text_content.strip()
         return text_content
+    
+    def pdf_contains_images(self, file_path):
+        reader = pypdf.PdfReader(file_path, strict=True)
+        if len(reader.pages) <= 2:
+            for i in range(len(reader.pages)):
+                page = reader.pages[i]
+                if '/XObject' in page['/Resources']:
+                    xObject = page['/Resources']['/XObject'].getObject()
+                    for obj in xObject:
+                        if xObject[obj]['/Subtype'] == '/Image':
+                            error_name = "PDF is less than or equal to 2 pages and contains images"
+                            self.logger.warning(error_name)
+                            return True
+        else:
+            self.logger.info("PDF has more than 2 pages")
+        return False
 
     def get_all_links(self, url):
         try:
@@ -114,6 +125,11 @@
         try:
             response = requests.get(url, headers=self.headers)
             pdf_io_bytes = io.BytesIO(response.content)
+
+            if self.pdf_contains_images(pdf_io_bytes):
+                self.logger.warning(f"PDF at {url} contains images and has 2 or fewer pages. Skipping.")
+                return [(url, "")]
+                
             text_list = []
             pdf = pypdf.PdfReader(pdf_io_bytes)
 
@@ -162,29 +178,16 @@
         total_links_extracted = 0
         with concurrent.futures.ThreadPoolExecutor(max_workers=10) as executor:
             if self.urls_to_process:
-<<<<<<< HEAD
                 futures = [executor.submit(self.scrape_content, url) for url in self.urls_to_process]
                 for future in concurrent.futures.as_completed(futures):
                     results = future.result()
                     for url, content in results:
                         if content:
                             self.save_to_staging(url, content)
-=======
-                # urls_to_process is array of urls to process, so we don't need to crawl the domain
-                for future in [
-                    executor.submit(self.scrape_content, url)
-                    for url in self.urls_to_process
-                ]:
-                    url, content = future.result()
-                    if content:
-                        self.save_to_staging(url, content)
-
->>>>>>> 0a57820a
                     time.sleep(1)
             else:
                 while self.to_visit and total_links_extracted < self.max_links:
                     new_links = set()
-<<<<<<< HEAD
                     futures = [executor.submit(self.get_all_links, url) for url in self.to_visit]
                     for future in concurrent.futures.as_completed(futures):
                         links = future.result()
@@ -193,19 +196,6 @@
 
                     self.visited.update(self.to_visit)
                     new_links = new_links - self.visited
-=======
-                    for future in [
-                        executor.submit(self.get_all_links, url)
-                        for url in self.to_visit
-                    ]:
-                        new_links.update(future.result())
-                    self.visited.update(self.to_visit)
-                    self.to_visit = new_links - self.visited
-                    self.logger.info(
-                        f"Visited: {len(self.visited)}, To visit: {len(self.to_visit)}"
-                    )
-                    time.sleep(1)
->>>>>>> 0a57820a
 
                     if total_links_extracted + len(new_links) > self.max_links:
                         new_links = set(list(new_links)[:self.max_links - total_links_extracted])
